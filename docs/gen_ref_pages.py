--- conflicted
+++ resolved
@@ -23,18 +23,12 @@
         continue
 
     nav[parts] = doc_path.as_posix()
-<<<<<<< HEAD
-=======
     # if the md file name is `module.md`, generate documentation from docstrings
->>>>>>> c77b6207
     if full_doc_path.name != 'index.md':
         with mkdocs_gen_files.open(full_doc_path, "w") as fd:
             ident = ".".join(parts)
             fd.write(f"::: {ident}")
-<<<<<<< HEAD
-=======
     # if the md file name is `index.md`, add the list of modules with hyperlinks
->>>>>>> c77b6207
     else:
         this_module_path = Path("src") / path.parent.name
         module_index = ""
