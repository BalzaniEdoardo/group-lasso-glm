"""Utility functions for data pre-processing
"""
# required to get ArrayLike to render correctly, unnecessary as of python 3.10
from __future__ import annotations

from functools import partial
<<<<<<< HEAD
from typing import Iterable, List, Optional, Union
=======
from typing import Iterable, List, Literal, Optional, Union
>>>>>>> c77b6207

import jax
import jax.numpy as jnp
import matplotlib.pyplot as plt
import numpy as np
from numpy.typing import ArrayLike, NDArray

# Same trial duration
<<<<<<< HEAD
# [[r x t x n], [w]] -> [r x (t - w + 1) x n]
=======
# [[r , t , n], [w]] -> [r , (t - w + 1) , n]
>>>>>>> c77b6207
# Broadcasted 1d convolution operations
_CORR1 = jax.vmap(partial(jnp.convolve, mode="valid"), (0, None), 0)
_CORR2 = jax.vmap(_CORR1, (2, None), 2)
_CORR_SAME_TRIAL_DUR = jax.vmap(_CORR2, (None, 1), 3)

# Variable trial dur
# [[n x t],[p x w]] -> [n x p x (t - w + 1)]
_CORR3 = jax.vmap(partial(jnp.convolve, mode="valid"), (1, None), 1)
_CORR_VARIABLE_TRIAL_DUR = jax.vmap(_CORR3, (None, 1), 2)


def check_dimensionality(
    iterable: Union[NDArray, Iterable[NDArray], jnp.ndarray, Iterable[jnp.ndarray]],
    expected_dim: int,
) -> bool:
    """
    Check the dimensionality of the arrays in iterable.

    Check that all arrays in iterable has the expected dimensionality.

    Parameters
    ----------
    iterable :
<<<<<<< HEAD
    Array-like object containing numpy or jax.numpy NDArrays.
    expected_dim :
    Number of expected dimension for the NDArrays.
=======
        Array-like object containing numpy or jax.numpy NDArrays.
    expected_dim :
        Number of expected dimension for the NDArrays.
>>>>>>> c77b6207

    Returns
    -------
    True if all the arrays has the expected number of dimension, False otherwise.
    """
    return not any(array.ndim != expected_dim for array in iterable)


def convolve_1d_trials(
    basis_matrix: ArrayLike,
    time_series: Union[Iterable[NDArray], NDArray, Iterable[jnp.ndarray], jnp.ndarray],
) -> List[jnp.ndarray]:
<<<<<<< HEAD
    """
    Convolve trial time series with a basis matrix.

    This function checks if all trials have the same duration. If they do, it uses a fast method
    to convolve all trials with the basis matrix at once. If they do not, it falls back to convolving
    each trial individually.

    Parameters
    ----------
    basis_matrix :
        The basis matrix with which to convolve the trials. Shape (window_size, n_basis_funcs).
    time_series :
        The time series of trials to convolve with the basis matrix. It should be a list of 2D arrays,
        where each array represents a trial and its second dimension matches the first dimension
        of the basis_matrix. Each trial has shape (n_timebins_trial, n_neurons).

    Returns
    -------
    :
        The convolved trials. It is a list of 3D arrays, where each array represents a convolved trial.
        Each element of the list will have shape (n_timebins_trial - window_size - 1, n_neurons, n_basis_funcs).

    Raises
    ------
    ValueError
        - If basis_matrix is not a 2D array-like object.
        - If trials_time_series is not an iterable of 2D array-like objects.
        - If trials_time_series contains empty trials.
        - If the number of time points in each trial is less than the window size.
    """

    basis_matrix = jnp.asarray(basis_matrix)
    # check input size
    if basis_matrix.ndim != 2:
        raise ValueError("basis_matrix must be a 2 dimensional array-like object.")
    elif 0 in basis_matrix.shape:
        raise ValueError(
            "Empty basis_matrix provided. "
            f"The shape of basis_matrix is {basis_matrix.shape}!"
        )
    try:
        # this should fail for variable trial length
        time_series = jnp.asarray(time_series)
        if time_series.ndim != 3:
            raise ValueError

    except ValueError:
        # convert each trial to array
        time_series = [jnp.asarray(trial) for trial in time_series]
        if not check_dimensionality(time_series, 2):
            raise ValueError(
                "time_series must be an iterable of 2 dimensional array-like objects."
            )

    if any(k == 0 for trial in time_series for k in trial.shape) or (
        len(time_series) == 0
    ):
        raise ValueError("time_series should not contain empty trials!")

    # Check window size
    ws = len(basis_matrix)
    if any(trial.shape[0] < ws for trial in time_series):
        raise ValueError(
            "Insufficient trial duration. The number of time points in each trial must "
            "be greater or equal to the window size."
        )

    # Check if all trials have the same duration # check if needed
    same_dur = time_series.ndim == 3 if isinstance(time_series, jnp.ndarray) else False

    if same_dur:
        # Trials have the same duration. # call conv instead of corr
        conv_trials = list(_CORR_SAME_TRIAL_DUR(time_series, basis_matrix))
    else:
        # Trials have variable durations.
        conv_trials = [
            _CORR_VARIABLE_TRIAL_DUR(jnp.atleast_2d(trial), basis_matrix)
            for trial in time_series
        ]

    return conv_trials


def pad_dimension(
    array: jnp.ndarray,
    axis: int,
    window_size: int,
    filter_type: str = "causal",
    constant_values: float = jnp.nan,
) -> jnp.ndarray:
    """
    Add padding to the last dimension of an array based on the convolution type.

    Parameters
    ----------
    array:
        The array to be padded.
    axis:
        The axis to be padded.
    window_size:
        The window size to determine the padding.
    filter_type:
        The type of convolution, default is 'causal'. It must be one of 'causal', 'acausal', or 'anti-causal'.
    constant_values:
        The constant values for padding, default is jnp.nan.

    Returns
    -------
    :
        An array with padded last dimension.
    """
=======
    """
    Convolve trial time series with a basis matrix.

    This function checks if all trials have the same duration. If they do, it uses a fast method
    to convolve all trials with the basis matrix at once. If they do not, it falls back to convolving
    each trial individually.

    Parameters
    ----------
    basis_matrix :
        The basis matrix with which to convolve the trials. Shape (window_size, n_basis_funcs).
    time_series :
        The time series of trials to convolve with the basis matrix. It should be a list of 2D arrays,
        where each array represents a trial and its second dimension matches the first dimension
        of the basis_matrix. Each trial has shape (n_timebins_trial, n_neurons).

    Returns
    -------
    :
        The convolved trials. It is a list of 3D arrays, where each array represents a convolved trial.
        Each element of the list will have shape (n_timebins_trial - window_size - 1, n_neurons, n_basis_funcs).

    Raises
    ------
    ValueError
        - If basis_matrix is not a 2D array-like object.
        - If trials_time_series is not an iterable of 2D array-like objects.
        - If trials_time_series contains empty trials.
        - If the number of time points in each trial is less than the window size.
    """

    basis_matrix = jnp.asarray(basis_matrix)
    # check input size
    if basis_matrix.ndim != 2:
        raise ValueError("basis_matrix must be a 2 dimensional array-like object.")
    elif 0 in basis_matrix.shape:
        raise ValueError(
            "Empty basis_matrix provided. "
            f"The shape of basis_matrix is {basis_matrix.shape}!"
        )
    try:
        # this should fail for variable trial length
        time_series = jnp.asarray(time_series)
        if time_series.ndim != 3:
            raise ValueError

    except ValueError:
        # convert each trial to array
        time_series = [jnp.asarray(trial) for trial in time_series]
        if not check_dimensionality(time_series, 2):
            raise ValueError(
                "time_series must be an iterable of 2 dimensional array-like objects."
            )

    if any(k == 0 for trial in time_series for k in trial.shape) or (
        len(time_series) == 0
    ):
        raise ValueError("time_series should not contain empty trials!")

    # Check window size
    ws = len(basis_matrix)
    if any(trial.shape[0] < ws for trial in time_series):
        raise ValueError(
            "Insufficient trial duration. The number of time points in each trial must "
            "be greater or equal to the window size."
        )

    if isinstance(time_series, jnp.ndarray):
        # if the conversion to array went through, time_series have trials with equal size
        conv_trials = list(_CORR_SAME_TRIAL_DUR(time_series, basis_matrix))
    else:
        # trials have different length
        conv_trials = [
            _CORR_VARIABLE_TRIAL_DUR(jnp.atleast_2d(trial), basis_matrix)
            for trial in time_series
        ]

    return conv_trials


def _pad_dimension(
    array: jnp.ndarray,
    axis: int,
    window_size: int,
    filter_type: Literal["causal", "acausal", "anti-causal"] = "causal",
    constant_values: float = jnp.nan,
) -> jnp.ndarray:
    """
    Add padding to the last dimension of an array based on the convolution type.

    This is a helper function used by `nan_pad_conv`, which is the function we expect the user will interact with.
    Parameters
    ----------
    array:
        The array to be padded.
    axis:
        The axis to be padded.
    window_size:
        The window size to determine the padding.
    filter_type:
        The type of convolution.
    constant_values:
        The constant values for padding, default is jnp.nan.

    Returns
    -------
    :
        An array with padded last dimension.
    """
>>>>>>> c77b6207
    if axis < 0 or not isinstance(axis, int):
        raise ValueError("`axis` must be a non negative integer.")
    elif axis >= array.ndim:
        raise IndexError(
            "`axis` must be smaller than `array.ndim`. "
            f"array.ndim is {array.ndim}, axis = {axis} provided!"
        )

    padding_settings = {
        "causal": (window_size, 0),
        "acausal": ((window_size - 1) // 2, window_size - 1 - (window_size - 1) // 2),
        "anti-causal": (0, window_size),
    }

<<<<<<< HEAD
=======
    if filter_type not in padding_settings:
        cases_string = " or ".join(padding_settings).replace(
            " or ", ", ", len(padding_settings) - 2
        )
        raise ValueError(
            f"filter_type must be {cases_string}. {filter_type} provided instead!"
        )

>>>>>>> c77b6207
    pad_width = (
        ((0, 0),) * axis
        + (padding_settings[filter_type],)
        + ((0, 0),) * (array.ndim - 1 - axis)
    )
    return jnp.pad(array, pad_width, constant_values=constant_values)


def nan_pad_conv(
    conv_trials: Union[Iterable[jnp.ndarray], Iterable[NDArray], NDArray, jnp.ndarray],
    window_size: int,
<<<<<<< HEAD
    filter_type: str = "causal",
=======
    filter_type: Literal["causal", "acausal", "anti-causal"] = "causal",
>>>>>>> c77b6207
) -> List[jnp.ndarray]:
    """
    Add NaN padding to convolution trials based on the convolution type.

    Parameters
    ----------
    conv_trials:
        A 4D array-like of trials to be padded. Each trial has shape (n_neurons, n_basis_funcs, n_timebins_trial).
    window_size:
        The window size to determine the padding.
    filter_type: str, optional
<<<<<<< HEAD
        The type of convolution, by default 'causal'. It must be one of 'causal', 'acausal', or 'anti-causal'.
=======
        The type of convolution.
>>>>>>> c77b6207

    Returns
    -------
    :
        A 4D array-like of padded trials. Each trial has shape (n_neurons, n_basis_funcs, n_timebins_trial + padding).

    Raises
    ------
    ValueError
        If the window_size is not a positive integer, or if the filter_type is not one of 'causal',
        'acausal', or 'anti-causal'. Also raises ValueError if the dimensionality of conv_trials is not as expected.
    """
    if not isinstance(window_size, int) or window_size <= 0:
        raise ValueError(
            f"window_size must be a positive integer! Window size of {window_size} provided instead!"
        )
    # add a note about this in docstrings
    adjust_indices = {
        "causal": (None, -1),
        "acausal": (None, None),
        "anti-causal": (1, None),
    }

    if filter_type not in adjust_indices:
<<<<<<< HEAD
        raise ValueError(
            f'filter_type must be "causal", "acausal", or "anti-causal". {filter_type} provided instead!'
=======
        cases_string = " or ".join(adjust_indices).replace(
            " or ", ", ", len(adjust_indices) - 2
        )
        raise ValueError(
            f"filter_type must be {cases_string}. {filter_type} provided instead!"
>>>>>>> c77b6207
        )

    start, end = adjust_indices[filter_type]

    try:
        conv_trials = jnp.asarray(conv_trials)
        if conv_trials.ndim != 4:
            raise ValueError(
                "conv_trials must be an iterable of 3D arrays or a 4D array!"
            )

        conv_trials = conv_trials[:, start:end]
        return list(
<<<<<<< HEAD
            pad_dimension(
=======
            _pad_dimension(
>>>>>>> c77b6207
                conv_trials, 1, window_size, filter_type, constant_values=jnp.nan
            )
        )

    except (TypeError, ValueError):
        if not check_dimensionality(conv_trials, 3):
            raise ValueError(
                "conv_trials must be an iterable of 3D arrays or a 4D array!"
            )

        return [
<<<<<<< HEAD
            pad_dimension(
=======
            _pad_dimension(
>>>>>>> c77b6207
                trial[start:end],
                0,
                window_size,
                filter_type,
                constant_values=jnp.nan,
            )
            for trial in conv_trials
        ]


def plot_spike_raster(
    spike_data: Union[jnp.ndarray, np.ndarray],
    lineoffsets: Union[None, float, ArrayLike] = None,
    linelengths: Union[float, ArrayLike] = 0.2,
    linewidths: Union[float, ArrayLike] = 0.5,
    ax: Optional[plt.Axes] = None,
    **kwargs,
) -> plt.Axes:
    """Plot decent looking spike raster.

    We set ``yticks=[]`` and ``xlim=[0, spike_data.shape[1]]``.

    Parameters
    ----------
    spike_data
        2d array of spikes, (neurons, time_bins). Should contain integers where
        spikes occur.
    lineoffsets
        The offset of the center of the lines from the origin, in the direction
        orthogonal to orientation. This can be a sequence with length matching
        the length of positions. If None, we use np.arange(spike_data.shape[0])
    linelengths
        The total height of the lines (i.e. the lines stretches from lineoffset
        - linelength/2 to lineoffset + linelength/2). This can be a sequence
        with length matching the length of positions.
    linewidths
        The line width(s) of the event lines, in points. This can be a sequence
        with length matching the length of positions.
    ax
        Axes to plot on. If None, we create a new one-axis figure with
        ``figsize=(spike_data.shape[1]/100, spike_data.shape[0]/5)``
    kwargs
        Passed to ``ax.eventplot``

    Returns
    -------
    ax
        Axis containing the raster plot

    Raises
    ------
    ValueError
        If ``spike_data.ndim!=2``

    """
    if spike_data.ndim != 2:
        raise ValueError(
            f"spike_data should be 2d, but got {spike_data.ndim}d instead!"
        )
    events = [d.nonzero()[0] for d in spike_data]
    if ax is None:
        _, ax = plt.subplots(
            1, 1, figsize=(spike_data.shape[1] / 100, spike_data.shape[0] / 5)
        )
    if lineoffsets is None:
        lineoffsets = jnp.arange(len(events))
    ax.eventplot(
        events,
        lineoffsets=lineoffsets,
        linelengths=linelengths,
        linewidths=linewidths,
        **kwargs,
    )
    ax.set(yticks=[], xlim=[0, spike_data.shape[1]])
    return ax


def row_wise_kron(A: jnp.array, C: jnp.array, jit=False, transpose=True) -> jnp.array:
    """
    Compute the row-wise Kronecker product between two matrices using JAX. See [1]
    for more details on the Kronecker product.

    Parameters
    ----------
    A : jax.numpy.ndarray
        The first matrix.
    C : jax.numpy.ndarray
        The second matrix.
    jit : bool, optional
        Activate Just-in-Time (JIT) compilation. Default is False.
    transpose : bool, optional
        Transpose matrices A and C before computation. Default is True.

    Returns
    -------
    K : jnp.nparray
        The resulting matrix with row-wise Kronecker product.

    Notes
    -----
    This function computes the row-wise Kronecker product between dense matrices A and C
    using JAX for automatic differentiation and GPU acceleration.

    .. [1] Petersen, Kaare Brandt, and Michael Syskind Pedersen. "The matrix cookbook."
       Technical University of Denmark 7.15 (2008): 510.
    """

    if transpose:
        A = A.T
        C = C.T

    @ jax.jit if jit else lambda x: x
    def row_wise_kron(a, c):
        return jnp.kron(a, c)

    K = jax.vmap(row_wise_kron)(A, C)

    if transpose:
        K = K.T

    return K

def combine_inputs(exog:NDArray, *x_input:NDArray, strip_left: int=0,
                   strip_right: int=0, reps:int=1):
    exog = jnp.asarray(exog, dtype=jnp.float32)
    exog = exog[strip_left: exog.shape[0] - strip_right]
    first = True
    for x in x_input:

        x = jnp.asarray(x, dtype=jnp.float32)
        x = x[:, strip_left: x.shape[1] - strip_right]
        x = x.reshape(x.shape[0], x.shape[1], -1)
        x = x.reshape(x.shape[0] * x.shape[1], -1)
        if first:
            out = x
            first = False
        else:
            out = jnp.concatenate([out, x], axis=1)

    return exog, jnp.tile(out, reps).reshape(out.shape[0], reps, out.shape[1])<|MERGE_RESOLUTION|>--- conflicted
+++ resolved
@@ -4,11 +4,7 @@
 from __future__ import annotations
 
 from functools import partial
-<<<<<<< HEAD
-from typing import Iterable, List, Optional, Union
-=======
 from typing import Iterable, List, Literal, Optional, Union
->>>>>>> c77b6207
 
 import jax
 import jax.numpy as jnp
@@ -17,11 +13,7 @@
 from numpy.typing import ArrayLike, NDArray
 
 # Same trial duration
-<<<<<<< HEAD
-# [[r x t x n], [w]] -> [r x (t - w + 1) x n]
-=======
 # [[r , t , n], [w]] -> [r , (t - w + 1) , n]
->>>>>>> c77b6207
 # Broadcasted 1d convolution operations
 _CORR1 = jax.vmap(partial(jnp.convolve, mode="valid"), (0, None), 0)
 _CORR2 = jax.vmap(_CORR1, (2, None), 2)
@@ -45,15 +37,9 @@
     Parameters
     ----------
     iterable :
-<<<<<<< HEAD
-    Array-like object containing numpy or jax.numpy NDArrays.
-    expected_dim :
-    Number of expected dimension for the NDArrays.
-=======
         Array-like object containing numpy or jax.numpy NDArrays.
     expected_dim :
         Number of expected dimension for the NDArrays.
->>>>>>> c77b6207
 
     Returns
     -------
@@ -66,119 +52,6 @@
     basis_matrix: ArrayLike,
     time_series: Union[Iterable[NDArray], NDArray, Iterable[jnp.ndarray], jnp.ndarray],
 ) -> List[jnp.ndarray]:
-<<<<<<< HEAD
-    """
-    Convolve trial time series with a basis matrix.
-
-    This function checks if all trials have the same duration. If they do, it uses a fast method
-    to convolve all trials with the basis matrix at once. If they do not, it falls back to convolving
-    each trial individually.
-
-    Parameters
-    ----------
-    basis_matrix :
-        The basis matrix with which to convolve the trials. Shape (window_size, n_basis_funcs).
-    time_series :
-        The time series of trials to convolve with the basis matrix. It should be a list of 2D arrays,
-        where each array represents a trial and its second dimension matches the first dimension
-        of the basis_matrix. Each trial has shape (n_timebins_trial, n_neurons).
-
-    Returns
-    -------
-    :
-        The convolved trials. It is a list of 3D arrays, where each array represents a convolved trial.
-        Each element of the list will have shape (n_timebins_trial - window_size - 1, n_neurons, n_basis_funcs).
-
-    Raises
-    ------
-    ValueError
-        - If basis_matrix is not a 2D array-like object.
-        - If trials_time_series is not an iterable of 2D array-like objects.
-        - If trials_time_series contains empty trials.
-        - If the number of time points in each trial is less than the window size.
-    """
-
-    basis_matrix = jnp.asarray(basis_matrix)
-    # check input size
-    if basis_matrix.ndim != 2:
-        raise ValueError("basis_matrix must be a 2 dimensional array-like object.")
-    elif 0 in basis_matrix.shape:
-        raise ValueError(
-            "Empty basis_matrix provided. "
-            f"The shape of basis_matrix is {basis_matrix.shape}!"
-        )
-    try:
-        # this should fail for variable trial length
-        time_series = jnp.asarray(time_series)
-        if time_series.ndim != 3:
-            raise ValueError
-
-    except ValueError:
-        # convert each trial to array
-        time_series = [jnp.asarray(trial) for trial in time_series]
-        if not check_dimensionality(time_series, 2):
-            raise ValueError(
-                "time_series must be an iterable of 2 dimensional array-like objects."
-            )
-
-    if any(k == 0 for trial in time_series for k in trial.shape) or (
-        len(time_series) == 0
-    ):
-        raise ValueError("time_series should not contain empty trials!")
-
-    # Check window size
-    ws = len(basis_matrix)
-    if any(trial.shape[0] < ws for trial in time_series):
-        raise ValueError(
-            "Insufficient trial duration. The number of time points in each trial must "
-            "be greater or equal to the window size."
-        )
-
-    # Check if all trials have the same duration # check if needed
-    same_dur = time_series.ndim == 3 if isinstance(time_series, jnp.ndarray) else False
-
-    if same_dur:
-        # Trials have the same duration. # call conv instead of corr
-        conv_trials = list(_CORR_SAME_TRIAL_DUR(time_series, basis_matrix))
-    else:
-        # Trials have variable durations.
-        conv_trials = [
-            _CORR_VARIABLE_TRIAL_DUR(jnp.atleast_2d(trial), basis_matrix)
-            for trial in time_series
-        ]
-
-    return conv_trials
-
-
-def pad_dimension(
-    array: jnp.ndarray,
-    axis: int,
-    window_size: int,
-    filter_type: str = "causal",
-    constant_values: float = jnp.nan,
-) -> jnp.ndarray:
-    """
-    Add padding to the last dimension of an array based on the convolution type.
-
-    Parameters
-    ----------
-    array:
-        The array to be padded.
-    axis:
-        The axis to be padded.
-    window_size:
-        The window size to determine the padding.
-    filter_type:
-        The type of convolution, default is 'causal'. It must be one of 'causal', 'acausal', or 'anti-causal'.
-    constant_values:
-        The constant values for padding, default is jnp.nan.
-
-    Returns
-    -------
-    :
-        An array with padded last dimension.
-    """
-=======
     """
     Convolve trial time series with a basis matrix.
 
@@ -288,7 +161,6 @@
     :
         An array with padded last dimension.
     """
->>>>>>> c77b6207
     if axis < 0 or not isinstance(axis, int):
         raise ValueError("`axis` must be a non negative integer.")
     elif axis >= array.ndim:
@@ -303,8 +175,6 @@
         "anti-causal": (0, window_size),
     }
 
-<<<<<<< HEAD
-=======
     if filter_type not in padding_settings:
         cases_string = " or ".join(padding_settings).replace(
             " or ", ", ", len(padding_settings) - 2
@@ -313,7 +183,6 @@
             f"filter_type must be {cases_string}. {filter_type} provided instead!"
         )
 
->>>>>>> c77b6207
     pad_width = (
         ((0, 0),) * axis
         + (padding_settings[filter_type],)
@@ -325,11 +194,7 @@
 def nan_pad_conv(
     conv_trials: Union[Iterable[jnp.ndarray], Iterable[NDArray], NDArray, jnp.ndarray],
     window_size: int,
-<<<<<<< HEAD
-    filter_type: str = "causal",
-=======
     filter_type: Literal["causal", "acausal", "anti-causal"] = "causal",
->>>>>>> c77b6207
 ) -> List[jnp.ndarray]:
     """
     Add NaN padding to convolution trials based on the convolution type.
@@ -341,11 +206,7 @@
     window_size:
         The window size to determine the padding.
     filter_type: str, optional
-<<<<<<< HEAD
-        The type of convolution, by default 'causal'. It must be one of 'causal', 'acausal', or 'anti-causal'.
-=======
         The type of convolution.
->>>>>>> c77b6207
 
     Returns
     -------
@@ -370,16 +231,11 @@
     }
 
     if filter_type not in adjust_indices:
-<<<<<<< HEAD
-        raise ValueError(
-            f'filter_type must be "causal", "acausal", or "anti-causal". {filter_type} provided instead!'
-=======
         cases_string = " or ".join(adjust_indices).replace(
             " or ", ", ", len(adjust_indices) - 2
         )
         raise ValueError(
             f"filter_type must be {cases_string}. {filter_type} provided instead!"
->>>>>>> c77b6207
         )
 
     start, end = adjust_indices[filter_type]
@@ -393,11 +249,7 @@
 
         conv_trials = conv_trials[:, start:end]
         return list(
-<<<<<<< HEAD
-            pad_dimension(
-=======
             _pad_dimension(
->>>>>>> c77b6207
                 conv_trials, 1, window_size, filter_type, constant_values=jnp.nan
             )
         )
@@ -409,11 +261,7 @@
             )
 
         return [
-<<<<<<< HEAD
-            pad_dimension(
-=======
             _pad_dimension(
->>>>>>> c77b6207
                 trial[start:end],
                 0,
                 window_size,
