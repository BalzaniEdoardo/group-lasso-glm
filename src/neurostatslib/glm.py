--- conflicted
+++ resolved
@@ -104,10 +104,7 @@
                 "spike_data must be two-dimensional, with shape (n_neurons, n_timebins)"
             )
 
-<<<<<<< HEAD
-        _, n_neurons = spike_data.shape
-        n_features = X.shape[2]
-=======
+
         n_neurons, _ = spike_data.shape
         n_basis_funcs, window_size = self.spike_basis_matrix.shape
 
@@ -117,7 +114,7 @@
         X = jnp.transpose(
             convolve_1d_trials(self.spike_basis_matrix.T, [spike_data.T])[0], (1, 2, 0)
         )[:, :, :-1]
->>>>>>> 3b325143
+
 
         # Initialize parameters
         if init_params is None:
@@ -316,20 +313,14 @@
         self.check_is_fit()
         Ws = self.spike_basis_coeff_
         bs = self.baseline_log_fr_
-<<<<<<< HEAD
+
         self.check_n_neurons(spike_data, bs)
-=======
-        if spike_data.shape[0] != bs.shape[0]:
-            raise ValueError(
-                "Number of neurons must be the same during prediction and fitting! "
-                f"spike_data n_neurons: {spike_data.shape[0]}, "
-                f"self.baseline_log_fr_ n_neurons: {self.baseline_log_fr_.shape[0]}"
-            )
+
         X = jnp.transpose(
             convolve_1d_trials(self.spike_basis_matrix.T, spike_data.T[None, :, :])[0],
             (1, 2, 0),
         )
->>>>>>> 3b325143
+
         return self._predict((Ws, bs), X)
 
     def score(self, X: NDArray, spike_data: NDArray) -> jnp.ndarray:
@@ -454,12 +445,12 @@
 
         subkeys = jax.random.split(random_key, num=n_timesteps)
 
-<<<<<<< HEAD
+
         def scan_fn(data, key):
             spikes, chunk = data
             conv_spk = jnp.transpose(
-                jnp.array(convolve_1d_basis(coupling_basis_matrix.T, spikes.T)),
-                (2, 0, 1)
+                convolve_1d_trials(self.coupling_basis_matrix.T, spikes.T[None, :, :])[0],
+                (1, 2, 0),
             )
             slice = jax.lax.dynamic_slice(
                 X_input, (chunk, 0, 0), (1, X_input.shape[1], X_input.shape[2])
@@ -469,17 +460,7 @@
             new_spikes = jax.random.poisson(key, firing_rate)
             # this remains always of the same shape
             concat_spikes = jnp.row_stack((spikes[1:], new_spikes)), chunk + 1
-=======
-        def scan_fn(spikes, key):
-            # (n_neurons, n_basis_funcs, 1)
-            X = jnp.transpose(
-                convolve_1d_trials(self.spike_basis_matrix.T, spikes.T[None, :, :])[0],
-                (1, 2, 0),
-            )
-            fr = self._predict((Ws, bs), X).squeeze(-1)
-            new_spikes = jax.random.poisson(key, fr)
-            concat_spikes = jnp.column_stack((spikes[:, 1:], new_spikes))
->>>>>>> 3b325143
+
             return concat_spikes, new_spikes
 
         _, simulated_spikes = jax.lax.scan(scan_fn, (init_spikes,0), subkeys)
