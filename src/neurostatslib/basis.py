--- conflicted
+++ resolved
@@ -126,11 +126,7 @@
             The size of Xs[i] is (n_samples[0], ... , n_samples[n]).
         Y :
             The basis function evaluated at the samples,
-<<<<<<< HEAD
-            shape (n_samples[0], ... , n_samples[n], number of basis).
-=======
             shape (n_basis_funcs, n_samples[0], ... , n_samples[n]).
->>>>>>> 3b325143
 
         Raises
         ------
@@ -505,11 +501,7 @@
         Returns
         -------
         basis_funcs :
-<<<<<<< HEAD
             Evaluated spline basis functions, shape (number of samples, number of basis).
-=======
-            Evaluated spline basis functions, shape (n_basis_funcs, number of samples).
->>>>>>> 3b325143
 
         """
         # add knots if not passed
@@ -572,11 +564,8 @@
         Returns
         -------
         basis_funcs :
-<<<<<<< HEAD
-            Raised cosine basis functions, shape (number of samples, number of basis,).
-=======
             Raised cosine basis functions, shape (n_basis_funcs, number of samples).
->>>>>>> 3b325143
+
 
         Raises
         ------
