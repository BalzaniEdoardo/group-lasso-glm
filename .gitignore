# Byte-compiled / optimized / DLL files
__pycache__/
*.py[cod]
*$py.class

# C extensions
*.so

# Distribution / packaging
.Python
build/
develop-eggs/
dist/
downloads/
eggs/
.eggs/
lib/
lib64/
parts/
sdist/
var/
wheels/
pip-wheel-metadata/
share/python-wheels/
*.egg-info/
.installed.cfg
*.egg
MANIFEST

# PyInstaller
#  Usually these files are written by a python script from a template
#  before PyInstaller builds the exe, so as to inject date/other infos into it.
*.manifest
*.spec

# Installer logs
pip-log.txt
pip-delete-this-directory.txt

# Unit test / coverage reports
htmlcov/
.tox/
.nox/
.coverage
.coverage.*
.cache
nosetests.xml
coverage.xml
*.cover
*.py,cover
.hypothesis/
.pytest_cache/

# Translations
*.mo
*.pot

# Django stuff:
*.log
local_settings.py
db.sqlite3
db.sqlite3-journal

# Flask stuff:
instance/
.webassets-cache

# Scrapy stuff:
.scrapy

# Sphinx documentation
docs/_build/

# PyBuilder
target/

# Jupyter Notebook
.ipynb_checkpoints

# IPython
profile_default/
ipython_config.py

# pyenv
.python-version

# pipenv
#   According to pypa/pipenv#598, it is recommended to include Pipfile.lock in version control.
#   However, in case of collaboration, if having platform-specific dependencies or dependencies
#   having no cross-platform support, pipenv may install dependencies that don't work, or not
#   install all needed dependencies.
#Pipfile.lock

# PEP 582; used by e.g. github.com/David-OConnor/pyflow
__pypackages__/

# Celery stuff
celerybeat-schedule
celerybeat.pid

# SageMath parsed files
*.sage.py

# Environments
.env
.venv
env/
venv/
ENV/
env.bak/
venv.bak/

# Spyder project settings
.spyderproject
.spyproject

# Rope project settings
.ropeproject

# mkdocs documentation
/site

# mypy
.mypy_cache/
.dmypy.json
dmypy.json

# Pyre type checker
.pyre/

<<<<<<< HEAD
# PyCharm project specs
.idea/
=======

# IntelliJ's project specific settings 
.idea/

.DS_Store

# mkdocs generated folder
docs/generated/

# vscode
.vscode/
>>>>>>> 407078cc
<|MERGE_RESOLUTION|>--- conflicted
+++ resolved
@@ -128,10 +128,10 @@
 # Pyre type checker
 .pyre/
 
-<<<<<<< HEAD
+
 # PyCharm project specs
 .idea/
-=======
+
 
 # IntelliJ's project specific settings 
 .idea/
@@ -142,5 +142,4 @@
 docs/generated/
 
 # vscode
-.vscode/
->>>>>>> 407078cc
+.vscode/